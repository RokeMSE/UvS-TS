import torch
import torch.nn as nn
import numpy as np
from data.preprocess_pemsbay import get_normalized_adj, generate_dataset
from typing import Optional, Union, Tuple

class TemporalGenerativeReplay:
    """
    Self-Contained Temporal Generative Replay (T-GR) implementation
    Uses the model's own capabilities for reconstruction and neutralization
    """
    def __init__(self, model_type: str = "stgcn"): # Change the model type for different tests
        """
        Params:
            model_type: Type of model ("stgcn", "rnn_vae", "diffusion")
        """
        self.model_type = model_type
        
    def create_mask(self, data: torch.Tensor, d_f: Union[int, list], 
                   mask_type: str = "node") -> torch.Tensor:
        """
        Create mask for the data to be reconstructed
        
        Params:
            data: Input data tensor (batch, seq_len, num_nodes) or (batch, seq_len, features)
            d_f: Indices of nodes/features to mask
            mask_type: "node" for spatial masking, "temporal" for time masking
        
        Returns:
            Masked data tensor
        """
        masked_data = data.clone()
        
        if isinstance(d_f, int):
            d_f = [d_f]
            
        if mask_type == "node":
            # Mask entire node(s) across all time steps
            for idx in d_f:
                masked_data[:, :, idx] = 0.0  # or torch.nan for explicit missing data
        elif mask_type == "temporal":
            # Mask temporal segments containing motifs
            for idx in d_f:
                masked_data[:, idx[0]:idx[1], :] = 0.0
                
        return masked_data.to(torch.float32)
    
# ----------------- Model reconstruction --------------------
    def surrogate_stgcn(self, model: nn.Module, node_dataset,
                        forget_indices: list, faulty_node_idx: int, num_timesteps_input, num_timesteps_output, 
                        device, A_hat: Optional[torch.Tensor] = None) -> torch.Tensor:
        """Reconstruct using STGCN model"""
        model.eval()
        
        # Ensure masked_data is 4D: (B, N, T, F)
        # if masked_data.dim() == 3:
        #     masked_data = masked_data.unsqueeze(-1)
        # elif masked_data.dim() == 2:
        #     masked_data = masked_data.unsqueeze(0).unsqueeze(-1)
        
        node_input, node_target = generate_dataset(node_dataset, num_timesteps_input, num_timesteps_output)
        node_input = node_input.float()
        node_target = node_target.float()

        with torch.no_grad():
            if hasattr(model, 'forward_unlearning_compatible'):
                project_output = model.forward_unlearning_compatible(node_input)
            elif A_hat is not None:
                batch_size = 256
                all_outputs = []
                num_samples = node_input.size(0)

                for i in range(0, num_samples, batch_size):
                    batch = node_input[i:i+batch_size].to(device) # (B, N = 1, T, F)
                    batch_out = model(A_hat, batch)
                    all_outputs.append(batch_out.detach())

                project_output = torch.cat(all_outputs, dim=0).detach().cpu()
                # (B, N, T, F)
            else:
                raise ValueError("Either model must have forward_unlearning or A_hat must be provided")
            
        surrogate = []
        
        for item in forget_indices:
            subset = []
            for i in range(item[0], item[1]):
                row = i - num_timesteps_input # row
                col = 0
                count = 0
                value = torch.zeros(3)
                while row >= 0 and count < num_timesteps_output:
                    value += project_output[row, faulty_node_idx, col, :]
                    count += 1
                    row = row - 1
                    col = col + 1

                if count > 0:
                    value = value / count

                subset.append(value.unsqueeze(1))
            if subset:
                seg_tensor = torch.cat(subset, dim=1).unsqueeze(0)  # (1, F, T_segment)
                surrogate.append(seg_tensor.numpy())

        return surrogate

# --------------------- Main Steps -------------------------
    def _apply_graph_constraints(self, data: torch.Tensor, edge_index: torch.Tensor,
                                faulty_node_idx: int) -> torch.Tensor:
        """Apply graph structure constraints during reconstruction"""
        # Get neighbors of faulty node
        neighbors = edge_index[1][edge_index[0] == faulty_node_idx]
        
        if len(neighbors) > 0:
            # Weighted average of neighbor values
            neighbor_data = data[:, neighbors, :]
            data[:, faulty_node_idx, :] = neighbor_data.mean(dim=1)
            
        return data
    

    def _denoise_step(self, x_t: torch.Tensor, noise_pred: torch.Tensor, 
                     t: int, num_steps: int) -> torch.Tensor:
        """Single denoising step for diffusion model"""
        # Simplified DDPM step
        beta_t = 0.0001 + (0.02 - 0.0001) * t / num_steps
        alpha_t = 1 - beta_t
        alpha_cumprod_t = alpha_t ** t
        
        coeff1 = 1 / torch.sqrt(alpha_t)
        coeff2 = beta_t / torch.sqrt(1 - alpha_cumprod_t)
        
        x_prev = coeff1 * (x_t - coeff2 * noise_pred)
        
        if t > 0:
            noise = torch.randn_like(x_t)
            x_prev += torch.sqrt(beta_t) * noise
            
        return x_prev
    

    def add_error_minimizing_noise(self, data: list, 
                                  forget_indices: Union[int, list],
                                  noise_scale: float = 0.01) -> torch.Tensor:
        """
        Add imperceptible error-minimizing noise to promote unlearning
        Inspired by unlearnable examples literature
        What this will do is make the model less sensitive to the forgotten patterns because it introduces noise in a controlled manner.
        """      

        noisy_data = []

        for i, seq in enumerate(data):
            seq_copy = seq.clone() if isinstance(seq, torch.Tensor) else torch.tensor(seq)

            if i in forget_indices:
                # Thêm noise Gaussian cùng shape
                noise = torch.randn_like(seq_copy) * noise_scale
                seq_copy = seq_copy + noise

                # Optionally: smooth theo chiều thời gian (axis=-1)
                if seq_copy.ndim >= 2:
                    kernel = torch.ones(3, device=seq_copy.device) / 3.0
                    padding = (1,)  # same padding cho conv1d
                    # reshape về (batch=features, channel=1, length=time)
                    smoothed = torch.nn.functional.conv1d(
                        seq_copy.unsqueeze(1), 
                        kernel.view(1, 1, -1), 
                        padding=padding
                    )
                    seq_copy = smoothed.squeeze(1)

            noisy_data.append(seq_copy)

        return noisy_data
    

    def perform_temporal_generative_replay(self, model: nn.Module, 
                                         node_dataset,
                                         forget_indices: Union[int, list],
                                         faulty_node_idx: int,
                                         num_timesteps_input,
                                         num_timesteps_output,
                                         device,
                                         A_wave: Optional[torch.Tensor] = None) -> list:
        """
        Main T-GR function implementing Reconstruction and Neutralization
        
        Params:
            model: The model being unlearned
            node_dataset: Dataset of faulty node
            forget_indices: Indices to be neutralized
            faulty_node_idx: Index of faulty node
            num_timesteps_input: number of sample input
            num_timesteps_output: number of sample output
            device,
            A_wave: Graph edges (for STGCN)
            
        Returns:
            Neutralized surrogate data
        """

        # Step 1: Create mask for unwanted patterns
        #masked_data = self.create_mask(forget_sample, d_f)
        
        # Step 2: Model-specific reconstruction
        if self.model_type == "stgcn":
<<<<<<< HEAD
            if isinstance(d_f, list) and len(d_f) == 1:
                faulty_node_idx = d_f[0]
            else:
                faulty_node_idx = d_f
            reconstructed = self.reconstruct_stgcn(model, masked_data, faulty_node_idx, edge_index)
        else:
            raise ValueError(f"Unsupported model type: {self.model_type}")
        
        # Step 3: Create surrogate by replacing only the faulty parts
        surrogate_sample = forget_sample.clone()
        if isinstance(d_f, int):
            d_f = [d_f]
=======
            surrogate_sample = self.surrogate_stgcn(model, node_dataset, forget_indices, faulty_node_idx, num_timesteps_input, num_timesteps_output, device, A_wave)
            # (B, N, F, T)
            
        elif self.model_type == "rnn_vae":
            reconstructed = self.reconstruct_rnn_vae(model, node_dataset, forget_indices)
            
        elif self.model_type == "diffusion":
            reconstructed = self.reconstruct_diffusion(model, node_dataset, forget_indices)
            
        else:
            raise ValueError(f"Unsupported model type: {self.model_type}")
        
        # # Step 3: Create surrogate by replacing only the faulty parts
        # surrogate_sample = node_dataset
        
        # if isinstance(forget_indices, int):
        #     forget_indices = [forget_indices]
>>>>>>> f308ef66
            
        # for idx in forget_indices:
        #     if isinstance(idx, int):  # Node-level replacement
        #         surrogate_sample[:, :, idx] = reconstructed[:, :, idx]
        #     else:  # Temporal segment replacement
        #         start, end = idx
        #         surrogate_sample[:, start:end, :] = reconstructed[:, star:end, :]
        
        # Step 4: Add error-minimizing noise

        surrogate_sample = self.add_error_minimizing_noise(
<<<<<<< HEAD
            surrogate_sample, d_f, noise_scale=0.01 # Noise scale can be adjusted to control the amount 
=======
            surrogate_sample, forget_indices, noise_scale=0.01
>>>>>>> f308ef66
        )
        
        return surrogate_sample


# -------------- Example usage function -------------------------
def create_surrogate_dataset(model: nn.Module, forget_loader: torch.utils.data.DataLoader,
                           d_f: Union[int, list], model_type: str = "stgcn",
                           edge_index: Optional[torch.Tensor] = None) -> torch.utils.data.TensorDataset: # edge_index is only for STGCN, it is the adjacency matrix
    """
    Create a dataset of surrogate samples for the entire forget set
    """
    tgr = TemporalGenerativeReplay(model_type)
    surrogate_samples = []
    
    model.eval()
    with torch.no_grad():
        for batch in forget_loader:
            if isinstance(batch, (list, tuple)):
                data_batch = batch[0]
            else:
                data_batch = batch
                
            surrogate_batch = tgr.perform_temporal_generative_replay(
                model, data_batch, d_f, edge_index
            )
            surrogate_samples.append(surrogate_batch)
    
    surrogate_data = torch.cat(surrogate_samples, dim=0)
    return torch.utils.data.TensorDataset(surrogate_data)<|MERGE_RESOLUTION|>--- conflicted
+++ resolved
@@ -206,38 +206,23 @@
         
         # Step 2: Model-specific reconstruction
         if self.model_type == "stgcn":
-<<<<<<< HEAD
-            if isinstance(d_f, list) and len(d_f) == 1:
-                faulty_node_idx = d_f[0]
-            else:
-                faulty_node_idx = d_f
-            reconstructed = self.reconstruct_stgcn(model, masked_data, faulty_node_idx, edge_index)
+            surrogate_sample = self.surrogate_stgcn(model, node_dataset, forget_indices, faulty_node_idx, num_timesteps_input, num_timesteps_output, device, A_wave)
+            # (B, N, F, T)
+            
+        elif self.model_type == "rnn_vae":
+            reconstructed = self.reconstruct_rnn_vae(model, node_dataset, forget_indices)
+            
+        elif self.model_type == "diffusion":
+            reconstructed = self.reconstruct_diffusion(model, node_dataset, forget_indices)
+            
         else:
             raise ValueError(f"Unsupported model type: {self.model_type}")
         
-        # Step 3: Create surrogate by replacing only the faulty parts
-        surrogate_sample = forget_sample.clone()
-        if isinstance(d_f, int):
-            d_f = [d_f]
-=======
-            surrogate_sample = self.surrogate_stgcn(model, node_dataset, forget_indices, faulty_node_idx, num_timesteps_input, num_timesteps_output, device, A_wave)
-            # (B, N, F, T)
-            
-        elif self.model_type == "rnn_vae":
-            reconstructed = self.reconstruct_rnn_vae(model, node_dataset, forget_indices)
-            
-        elif self.model_type == "diffusion":
-            reconstructed = self.reconstruct_diffusion(model, node_dataset, forget_indices)
-            
-        else:
-            raise ValueError(f"Unsupported model type: {self.model_type}")
-        
         # # Step 3: Create surrogate by replacing only the faulty parts
         # surrogate_sample = node_dataset
         
         # if isinstance(forget_indices, int):
         #     forget_indices = [forget_indices]
->>>>>>> f308ef66
             
         # for idx in forget_indices:
         #     if isinstance(idx, int):  # Node-level replacement
@@ -249,11 +234,7 @@
         # Step 4: Add error-minimizing noise
 
         surrogate_sample = self.add_error_minimizing_noise(
-<<<<<<< HEAD
-            surrogate_sample, d_f, noise_scale=0.01 # Noise scale can be adjusted to control the amount 
-=======
             surrogate_sample, forget_indices, noise_scale=0.01
->>>>>>> f308ef66
         )
         
         return surrogate_sample
