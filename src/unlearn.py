--- conflicted
+++ resolved
@@ -1,5 +1,26 @@
-<<<<<<< HEAD
-# Run the 3 Orders from the Initial Models using files from the unlearning folder
+import argparse
+import os
+import numpy as np
+import torch
+import torch.nn as nn
+from src.models.stgcn import STGCN
+from src.utils.data_loader import load_data_PEMS_BAY
+from data.preprocess_pemsbay import generate_dataset, get_normalized_adj
+from unlearning.motif_def import discover_motifs_proxy
+from unlearning.pa_ewc import PopulationAwareEWC, save_fim, load_fim
+from unlearning.t_gr import TemporalGenerativeReplay, create_surrogate_dataset
+
+device = torch.device("cuda" if torch.cuda.is_available() else "cpu")
+path = "D:/Model"
+checkpoint = torch.load(path + "/model.pt", map_location=device)
+
+# Khởi tạo model với config đã lưu
+model = STGCN(**checkpoint["config"]).to(device)
+model.load_state_dict(checkpoint["model_state_dict"])
+
+# Khởi tạo optimizer và load lại trạng thái
+optimizer = torch.optim.Adam(model.parameters())
+optimizer.load_state_dict(checkpoint["optimizer_state_dict"])
 import torch
 import torch.nn as nn
 import numpy as np
@@ -14,8 +35,6 @@
 from src.unlearning.t_gr import TemporalGenerativeReplay
 from src.unlearning.motif_def import discover_motifs_proxy
 from data.preprocess_pemsbay import get_normalized_adj
-import sys
-sys.path.append('src')
 
 class SATimeSeries:
     """Complete SA-TS Framework Integration"""
@@ -253,29 +272,4 @@
     print("Unlearning completed!")
 
 if __name__ == "__main__":
-    main()
-=======
-import argparse
-import os
-import numpy as np
-import torch
-import torch.nn as nn
-from src.models.stgcn import STGCN
-from src.utils.data_loader import load_data_PEMS_BAY
-from data.preprocess_pemsbay import generate_dataset, get_normalized_adj
-from unlearning.motif_def import discover_motifs_proxy
-from unlearning.pa_ewc import PopulationAwareEWC, save_fim, load_fim
-from unlearning.t_gr import TemporalGenerativeReplay, create_surrogate_dataset
-
-device = torch.device("cuda" if torch.cuda.is_available() else "cpu")
-path = "D:/Model"
-checkpoint = torch.load(path + "/model.pt", map_location=device)
-
-# Khởi tạo model với config đã lưu
-model = STGCN(**checkpoint["config"]).to(device)
-model.load_state_dict(checkpoint["model_state_dict"])
-
-# Khởi tạo optimizer và load lại trạng thái
-optimizer = torch.optim.Adam(model.parameters())
-optimizer.load_state_dict(checkpoint["optimizer_state_dict"])
->>>>>>> 12e00e9c
+    main()